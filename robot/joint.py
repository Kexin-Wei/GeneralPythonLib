--- conflicted
+++ resolved
@@ -1,15 +1,6 @@
 from typing import Tuple
-<<<<<<< HEAD
-
-import matplotlib.pyplot as plt
-import numpy as np
-
-from .kinematics import DH
-from ..utils.define_class import Dimension, JointType
-=======
 from .reference_frame import DH
 from ..utility.define_class import Dimension, JointType
->>>>>>> d3fc9f3d
 
 LINK2D_PAIR = Tuple["Link2D", "Link2D"]
 
